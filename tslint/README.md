--- conflicted
+++ resolved
@@ -1,121 +1,117 @@
-# vscode-tslint
-Integrates the [tslint](https://github.com/palantir/tslint) linter for the TypeScript language into VS Code.
-
-Please refer to the tslint [documentation](https://github.com/palantir/tslint) for how to configure the linting rules.
-
-# Prerequisites
-The extension requires that tslint is installed either locally or globally.
-
->Tip: if you get an error saying, "failed to load tslint", but you have tslint installed locally,
- try to install tslint and its typescript dependency globally using `npm install -g tslint typescript`.
-
-# Configuration options
-
-**Notice** this configuration settings allow you to configure the behaviour of the vscode-tslint extension. To configure rules and tslint options you should use the `tslint.json` file.
-
-- `tslint.enable` - enable/disable tslint.
-- `tslint.jsEnable` - enable/disable tslint for .js files, default is `false`.
-- `tslint.run` - run the linter `onSave` or `onType`, default is `onType`.
-- `tslint.rulesDirectory` - an additional rules directory, for user-created rules.
-- `tslint.configFile` - the configuration file that tslint should use instead of the default `tslint.json`.
-- `tslint.ignoreDefinitionFiles` - control if TypeScript definition files should be ignored.
-- `tslint.exclude` - configure glob patterns of file paths to exclude from linting. The pattern is matched against the absolute path of the linted file.
-- `tslint.validateWithDefaultConfig` - validate a file for which no custom tslint configuration was found. The default is `false`.
-- `tslint.nodePath` - custom path to node modules directory, used to load tslint from a different location than the default of the current workspace or the global node modules directory.
-- `tslint.autoFixOnSave` - fix auto-fixable warnings when a file is saved. **Note:** Auto-fixing is only done when manually saving a file. It is not performed when the file is automatically saved based on the `files.autoSave` setting. Executing a manual save on an already-saved document will trigger auto-fixing.
-- `tslint.alwaysShowRuleFailuresAsWarnings` - always show rule failures as warnings, ignoring the severity configuration in the `tslint.json` configuration.
-
-# Auto-fixing
-
-The extension supports automatic fixing of warnings to the extent supported by tslint. For warnings which support an auto-fix, a light bulb is shown when the cursor is positioned inside the warning's range. You can apply the quick fix by either:
-* clicking the light bulb appearing or by executing the `Quick Fix`, when the mouse is over the erroneous code
-* or using the command `Fix all auto-fixable problems`.
-
-<<<<<<< HEAD
-**Note:** overlapping auto-fixes are currently unsupported [#164](https://github.com/Microsoft/vscode-tslint/issues/164).
-=======
-When there are overlapping auto fixes a user will have to trigger `Fix all auto-fixable problems` more than once.
->>>>>>> db368bee
-
-# ProblemPatterns and ProblemMatchers
-
-The extension contributes a `tslint4` and a `tslint5` `ProblemMatcher` and corresponding problem patterns. You can use these variables when defining a tslint task in your `task.json` file. The `tslint5` problem matcher matches the rule severities introduced in version 5 of tslint.
-
-The problem matcher is defined as follows:
-```json
-{
-    "name": "tslint5",
-    "owner": "tslint",
-    "applyTo": "closedDocuments",
-    "fileLocation": "absolute",
-    "severity": "warning",
-    "pattern": "$tslint5"
-},
-```
-
-The meaning of the different attributes is:
-- the `owner` attribute is set to `tslint` so that the warnings extracted by the problem matcher go into the same collection
-as the warnings produced by this extension. This will prevent showing duplicate warnings.
-- the `applyTo` attribute is defined so that the problem matcher only runs on documents that are not open in an editor. An open document is already validated by the extension as the user types.
-- the `fileLocation` is taken as an absolute path. This is correct for the output from `gulp`. When tslint is launched on the command line directly or from a package.json script then the file location is reported relative and you need to overwrite the value of this attribute (see below).
-- the `severity` defaults to `warning` unless the rule is configured to report errors.
-
-You can easily overwrite the value of these attributes. The following examples overwrites the `fileLocation` attribute to use the problem matcher when tslint is run on the command line or from a package.json script:
-
-```json
-"problemMatcher": {
-    "base": "$tslint5",
-    "fileLocation": "relative"
-}
-```
-
-See the next section for an example.
-
-# Using the extension with tasks running tslint
-
-The extension lints an individual file only. If you want to lint your entire workspace or project and want to see
-the warnings in the `Problems` panel, then you can:
-- use gulp that or define a script inside the `package.json` that runs tslint across your project.
-- define a VS Code [task](https://code.visualstudio.com/docs/editor/tasks) with a [problem matcher](https://code.visualstudio.com/docs/editor/tasks#_processing-task-output-with-problem-matchers)
-that extracts VS Code warnings from the tslint output.
-
-Here is an example. Create a gulp task using `gulp-tslint` that you can then match
-by a VS Code Task's problem matcher. In your `gulpfile.js` define a task like the one below:
-
-```js
-'use strict';
-const gulp = require('gulp');
-const gulp_tslint = require('gulp-tslint');
-
-gulp.task('tslint', () => {
-    gulp.src(['tests/*.ts'])
-      .pipe(gulp_tslint({
-          formatter: "prose"
-      }))
-      .pipe(gulp_tslint.report({
-          emitError: false
-      }));
-});
-```
-
-Next, define a Task which runs the gulp task with a problem matcher that extracts the tslint errors into warnings.
-
-```json
-{
-    "version": "2.0.0",
-    "command": "gulp",
-    "isShellCommand": true,
-    "tasks": [
-        {
-            "taskName": "tslint",
-            "args": [],
-            "problemMatcher": "$tslint5"
-        }
-    ]
-}
-```
-
-Finally, when you then run the `tslint` task you will see the warnings produced by the gulp task in the `Problems` panel.
-
-Here is another [example setup](https://github.com/Microsoft/vscode-tslint/tree/master/tslint-tests) for a script inside the package.json.
-
+# vscode-tslint
+Integrates the [tslint](https://github.com/palantir/tslint) linter for the TypeScript language into VS Code.
+
+Please refer to the tslint [documentation](https://github.com/palantir/tslint) for how to configure the linting rules.
+
+# Prerequisites
+The extension requires that tslint is installed either locally or globally.
+
+>Tip: if you get an error saying, "failed to load tslint", but you have tslint installed locally,
+ try to install tslint and its typescript dependency globally using `npm install -g tslint typescript`.
+
+# Configuration options
+
+**Notice** this configuration settings allow you to configure the behaviour of the vscode-tslint extension. To configure rules and tslint options you should use the `tslint.json` file.
+
+- `tslint.enable` - enable/disable tslint.
+- `tslint.jsEnable` - enable/disable tslint for .js files, default is `false`.
+- `tslint.run` - run the linter `onSave` or `onType`, default is `onType`.
+- `tslint.rulesDirectory` - an additional rules directory, for user-created rules.
+- `tslint.configFile` - the configuration file that tslint should use instead of the default `tslint.json`.
+- `tslint.ignoreDefinitionFiles` - control if TypeScript definition files should be ignored.
+- `tslint.exclude` - configure glob patterns of file paths to exclude from linting. The pattern is matched against the absolute path of the linted file.
+- `tslint.validateWithDefaultConfig` - validate a file for which no custom tslint configuration was found. The default is `false`.
+- `tslint.nodePath` - custom path to node modules directory, used to load tslint from a different location than the default of the current workspace or the global node modules directory.
+- `tslint.autoFixOnSave` - fix auto-fixable warnings when a file is saved. **Note:** Auto-fixing is only done when manually saving a file. It is not performed when the file is automatically saved based on the `files.autoSave` setting. Executing a manual save on an already-saved document will trigger auto-fixing.
+- `tslint.alwaysShowRuleFailuresAsWarnings` - always show rule failures as warnings, ignoring the severity configuration in the `tslint.json` configuration.
+
+# Auto-fixing
+
+The extension supports automatic fixing of warnings to the extent supported by tslint. For warnings which support an auto-fix, a light bulb is shown when the cursor is positioned inside the warning's range. You can apply the quick fix by either:
+* clicking the light bulb appearing or by executing the `Quick Fix`, when the mouse is over the erroneous code
+* or using the command `Fix all auto-fixable problems`.
+
+When there are overlapping auto fixes a user will have to trigger `Fix all auto-fixable problems` more than once.
+
+# ProblemPatterns and ProblemMatchers
+
+The extension contributes a `tslint4` and a `tslint5` `ProblemMatcher` and corresponding problem patterns. You can use these variables when defining a tslint task in your `task.json` file. The `tslint5` problem matcher matches the rule severities introduced in version 5 of tslint.
+
+The problem matcher is defined as follows:
+```json
+{
+    "name": "tslint5",
+    "owner": "tslint",
+    "applyTo": "closedDocuments",
+    "fileLocation": "absolute",
+    "severity": "warning",
+    "pattern": "$tslint5"
+},
+```
+
+The meaning of the different attributes is:
+- the `owner` attribute is set to `tslint` so that the warnings extracted by the problem matcher go into the same collection
+as the warnings produced by this extension. This will prevent showing duplicate warnings.
+- the `applyTo` attribute is defined so that the problem matcher only runs on documents that are not open in an editor. An open document is already validated by the extension as the user types.
+- the `fileLocation` is taken as an absolute path. This is correct for the output from `gulp`. When tslint is launched on the command line directly or from a package.json script then the file location is reported relative and you need to overwrite the value of this attribute (see below).
+- the `severity` defaults to `warning` unless the rule is configured to report errors.
+
+You can easily overwrite the value of these attributes. The following examples overwrites the `fileLocation` attribute to use the problem matcher when tslint is run on the command line or from a package.json script:
+
+```json
+"problemMatcher": {
+    "base": "$tslint5",
+    "fileLocation": "relative"
+}
+```
+
+See the next section for an example.
+
+# Using the extension with tasks running tslint
+
+The extension lints an individual file only. If you want to lint your entire workspace or project and want to see
+the warnings in the `Problems` panel, then you can:
+- use gulp that or define a script inside the `package.json` that runs tslint across your project.
+- define a VS Code [task](https://code.visualstudio.com/docs/editor/tasks) with a [problem matcher](https://code.visualstudio.com/docs/editor/tasks#_processing-task-output-with-problem-matchers)
+that extracts VS Code warnings from the tslint output.
+
+Here is an example. Create a gulp task using `gulp-tslint` that you can then match
+by a VS Code Task's problem matcher. In your `gulpfile.js` define a task like the one below:
+
+```js
+'use strict';
+const gulp = require('gulp');
+const gulp_tslint = require('gulp-tslint');
+
+gulp.task('tslint', () => {
+    gulp.src(['tests/*.ts'])
+      .pipe(gulp_tslint({
+          formatter: "prose"
+      }))
+      .pipe(gulp_tslint.report({
+          emitError: false
+      }));
+});
+```
+
+Next, define a Task which runs the gulp task with a problem matcher that extracts the tslint errors into warnings.
+
+```json
+{
+    "version": "2.0.0",
+    "command": "gulp",
+    "isShellCommand": true,
+    "tasks": [
+        {
+            "taskName": "tslint",
+            "args": [],
+            "problemMatcher": "$tslint5"
+        }
+    ]
+}
+```
+
+Finally, when you then run the `tslint` task you will see the warnings produced by the gulp task in the `Problems` panel.
+
+Here is another [example setup](https://github.com/Microsoft/vscode-tslint/tree/master/tslint-tests) for a script inside the package.json.
+